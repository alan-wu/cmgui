--- conflicted
+++ resolved
@@ -71,13 +71,8 @@
 ENDIF()
 
 IF( WX_USER_INTERFACE )
-<<<<<<< HEAD
-	list(INSERT CMAKE_PREFIX_PATH 0 ${WXWIDGETS_INSTALL_PREFIX} )
-	FIND_PACKAGE( wxWidgets QUIET COMPONENTS xrc adv html gl xml core base )
-=======
 	SET( CMAKE_PREFIX_PATH ${WXWIDGETS_INSTALL_PREFIX} )
 	FIND_PACKAGE( wxWidgets REQUIRED COMPONENTS xrc adv html gl xml core base )
->>>>>>> 879429e4
 	SET( CAN_USE_USER_INTERFACE ${wxWidgets_FOUND} )
 ENDIF( WX_USER_INTERFACE )
 IF( GTK_USER_INTERFACE )
@@ -202,14 +197,11 @@
 # Obviously this will not work if you configure with Zinc's install tree.
 #LIST( GET ZINC_INCLUDE_DIRS 0 ZINC_PRIVATE_INCLUDE_DIRS )
 #SET( ZINC_PRIVATE_INCLUDE_DIRS "${ZINC_PRIVATE_INCLUDE_DIRS}/.." )
-<<<<<<< HEAD
 #SET( ZINC_PRIVATE_INCLUDE_DIRS /home/alan/cmiss_setup/opencmiss/src/zinc/core/source )
 
 #set(ZINC_PRIVATE_INCLUDE_DIRS "" CACHE STRING "Location of private Zinc include directory.")
 LIST( GET ZINC_INCLUDE_DIRS 0 ZINC_PRIVATE_INTERNAL_DIRS )
 set(ZINC_PRIVATE_INCLUDE_DIRS "${ZINC_PRIVATE_INTERNAL_DIRS}" CACHE STRING "Location of private Zinc include directory.")
-=======
->>>>>>> 879429e4
 
 INCLUDE_DIRECTORIES( ${CMAKE_CURRENT_BINARY_DIR}/source ${CMAKE_CURRENT_SOURCE_DIR}/source
 	${ZINC_INCLUDE_DIRS} ${ZINC_PRIVATE_INCLUDE_DIRS}
